--- conflicted
+++ resolved
@@ -137,7 +137,6 @@
 
 def main_page_items():
     main_data = get_page_data('https://www.itv.com', cache_time=None)
-<<<<<<< HEAD
     # MJR001: remove "hero" items from main page
     # hero_content = main_data.get('heroContent')
     # if hero_content:
@@ -146,18 +145,7 @@
             # if hero_item:
                 # yield hero_item
     # else:
-        # logger.info("No heroContent in main page.")
-=======
-
-    hero_content = main_data.get('heroContent')
-    if hero_content:
-        for hero_data in hero_content:
-            hero_item = parsex.parse_hero_content(hero_data)
-            if hero_item:
-                yield hero_item
-    else:
-        logger.info("Main page has no heroContent.")
->>>>>>> 14859172
+        # logger.info("Main page has no heroContent.")
 
     if 'trendingSliderContent' in main_data.keys():
         yield {'type': 'collection',
