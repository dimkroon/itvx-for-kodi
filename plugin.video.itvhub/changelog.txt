--- conflicted
+++ resolved
@@ -1,9 +1,6 @@
-<<<<<<< HEAD
-=======
 v.0.5.1
 - fix new icon not shown anymore after reboot
 
->>>>>>> 9b4c5192
 v.0.5.0
 - itvX icon and fanart
 - Access to all itvX live channels.
